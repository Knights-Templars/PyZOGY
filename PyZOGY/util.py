import numpy as np
import scipy.ndimage
import statsmodels.api as stats
<<<<<<< HEAD
import astropy
from astropy.io import fits
from distutils.version import LooseVersion
=======
import matplotlib.pyplot as plt
import sep
>>>>>>> 1810ea28

def make_mask(image, saturation, input_mask=''):
    """Make a pixel mask that marks saturated pixels; optionally join with input_mask"""

    if input_mask != '':
        new_mask = fits.getdata(input_mask)
    else:
        new_mask = np.zeros(image.shape)

    new_mask[image >= saturation] = 1
    return new_mask


def center_psf(psf):
    """Center psf at (0,0) based on max value"""

    peak = np.unravel_index(psf.argmax(), psf.shape)

    psf = np.roll(psf, -peak[0], 0)
    psf = np.roll(psf, -peak[1], 1)
    return psf


def fit_noise(data, n_stamps=1, mode='iqr', output_name='background'):
    """Find the standard deviation of the image background; returns standard deviation, median"""

    median_small = np.zeros([n_stamps, n_stamps])
    std_small = np.zeros([n_stamps, n_stamps])
    for y_stamp in range(n_stamps):
        for x_stamp in range(n_stamps):
            y_index = [y_stamp * data.shape[0] // n_stamps, (y_stamp + 1) * data.shape[0] // n_stamps]
            x_index = [x_stamp * data.shape[1] // n_stamps, (x_stamp + 1) * data.shape[1] // n_stamps]
            stamp_data = data[y_index[0]: y_index[1], x_index[0]: x_index[1]].compressed()
            if mode == 'gaussian':
                trimmed_stamp_data = stamp_data[stamp_data < np.percentile(stamp_data, 90)]
                trimmed_stamp_data = trimmed_stamp_data[trimmed_stamp_data != 0]
                histogram_data = np.histogram(trimmed_stamp_data, bins=100)
                x = histogram_data[1][:-1]
                y = histogram_data[0]
                guess = [np.max(y), np.median(trimmed_stamp_data), np.std(trimmed_stamp_data)]
                parameters, covariance = scipy.optimize.curve_fit(gauss, x, y, p0=guess, maxfev=1600)
                median_small[y_stamp, x_stamp] = parameters[1]
                std_small[y_stamp, x_stamp] = parameters[2]
            elif mode == 'iqr':
                quartile25, median, quartile75 = np.percentile(stamp_data, (25, 50, 75))
                median_small[y_stamp, x_stamp] = median
                # 0.741301109 is a tuning parameter that scales iqr to std
                std_small[y_stamp, x_stamp] = 0.741301109 * (quartile75 - quartile25)
            elif mode == 'mad':
                median = np.median(stamp_data)
                absdev = np.abs(stamp_data - median)
                mad = np.median(absdev)
                median_small[y_stamp, x_stamp] = median
                std_small[y_stamp, x_stamp] = 1.4826 * mad

    median = scipy.ndimage.zoom(median_small, [data.shape[0] / float(n_stamps), data.shape[1] / float(n_stamps)])
    std = scipy.ndimage.zoom(std_small, [data.shape[0] / float(n_stamps), data.shape[1] / float(n_stamps)])

    if LooseVersion(astropy.__version__) < LooseVersion('1.3'):
        fits.writeto(output_name.replace('.fits', '.back.fits'), median, clobber=True)
        fits.writeto(output_name.replace('.fits', '.std.fits'), std, clobber=True)
    else:
        fits.writeto(output_name.replace('.fits', '.back.fits'), median, overwrite=True)
        fits.writeto(output_name.replace('.fits', '.std.fits'), std, overwrite=True)



    return std, median


def gauss(position, amplitude, median, std):
    """Return a gaussian function"""

    return amplitude * np.exp(-(position - median) ** 2 / (2 * std ** 2))


def interpolate_bad_pixels(image, median_size=6):
    """Interpolate over bad pixels using a global median"""

    # from http://stackoverflow.com/questions/18951500/automatically-remove-hot-dead-pixels-from-an-image-in-python
    pix = np.transpose(np.where(image.mask))
    blurred = scipy.ndimage.median_filter(image, size=median_size)
    interpolated_image = np.copy(image)
    for y, x in pix:
        interpolated_image[y, x] = blurred[y, x]

    return interpolated_image


def join_images(science_raw, science_mask, reference_raw, reference_mask, sigma_cut, min_elements, use_pixels=False, show=False):
    """Join two images to fittable vectors"""

    science = np.ma.array(science_raw, mask=science_mask, copy=True)
    reference = np.ma.array(reference_raw, mask=reference_mask, copy=True)
    science_std = np.ma.std(science)
    reference_std = np.ma.std(reference)
    if use_pixels:
        # remove pixels less than sigma_cut above sky level to speed fitting
        science.mask[science < sigma_cut * science_std] = True
        reference.mask[reference_raw < sigma_cut * reference_std] = True

        # flatten into 1d arrays of good pixels
        science.mask |= reference.mask
        reference.mask |= science.mask
        science_flatten = science.compressed()
        reference_flatten = reference.compressed()
    else:
        science_sources = sep.extract(np.ascontiguousarray(science.data), thresh=sigma_cut, err=science_std, mask=np.ascontiguousarray(science.mask))
        reference_sources = sep.extract(np.ascontiguousarray(reference.data), thresh=sigma_cut, err=reference_std, mask=np.ascontiguousarray(reference.mask))
        dx = science_sources['x'] - np.atleast_2d(reference_sources['x']).T
        dy = science_sources['y'] - np.atleast_2d(reference_sources['y']).T
        sep2 = dx**2 + dy**2
        matches = np.min(sep2, axis=1) < 1.
        inds = np.argmin(sep2, axis=1)
        science_flatten = science_sources['flux'][inds][matches]
        reference_flatten = reference_sources['flux'][matches]

    if show:
        plt.ion()
        plt.figure(1)
        plt.clf()
        vmin, vmax = np.percentile(science, (1, 99))
        plt.imshow(science, vmin=vmin, vmax=vmax)
        if not use_pixels:
            plt.plot(reference_sources['x'][matches], reference_sources['y'][matches], 'o', mfc='none', mec='r')
        
        plt.figure(2)
        plt.clf()
        vmin, vmax = np.percentile(reference, (1, 99))
        plt.imshow(reference, vmin=vmin, vmax=vmax)
        if not use_pixels:
            plt.plot(reference_sources['x'][matches], reference_sources['y'][matches], 'o', mfc='none', mec='r')
        
        plt.figure(3)
        plt.clf()
        plt.plot(reference_flatten, science_flatten, '.')
        plt.xlabel('Reference')
        plt.ylabel('Science')

    return reference_flatten, science_flatten


def resize_psf(psf, shape):
    """Resize centered (0,0) psf to larger shape"""

    psf_extended = np.pad(psf, ((0, shape[0] - psf.shape[0]), (0, shape[1] - psf.shape[1])),
                          mode='constant', constant_values=0.)
    return psf_extended


def pad_to_power2(data, value='median'):
    """Pad arrays to the nearest power of two"""

    if value == 'median':
        constant = np.median(data)
    elif value == 'zero':
        constant = 0.
    n = 0
    defecit = [0, 0]
    while (data.shape[0] > (2 ** n)) or (data.shape[1] > (2 ** n)):
        n += 1
        defecit = [(2 ** n) - data.shape[0], (2 ** n) - data.shape[1]]
    padded_data = np.pad(data, ((0, defecit[0]), (0, defecit[1])), mode='constant', constant_values=constant)
    return padded_data


def solve_iteratively(science, reference, mask_tolerance=10e-5, gain_tolerance=10e-6,
                      max_iterations=5, sigma_cut=5, min_elements=800, use_pixels=False, show=False):
    """Solve for linear fit iteratively"""

    gain = 1.
    gain0 = 10e5
    i = 0
    # pad image to power of two to speed fft
    old_size = science.shape
    science_image = pad_to_power2(science)
    reference_image = pad_to_power2(reference)

    science_psf = center_psf(resize_psf(science.raw_psf, science_image.shape))
    science_psf /= np.sum(science.raw_psf)
    reference_psf = center_psf(resize_psf(reference.raw_psf, reference_image.shape))
    reference_psf /= np.sum(reference.raw_psf)

    science_std = pad_to_power2(science.background_std)
    reference_std = pad_to_power2(reference.background_std)

    science_mask = pad_to_power2(science.mask)
    reference_mask = pad_to_power2(reference.mask)

    # fft arrays
    science_image_fft = np.fft.fft2(science_image)
    reference_image_fft = np.fft.fft2(reference_image)
    science_psf_fft = np.fft.fft2(science_psf)
    reference_psf_fft = np.fft.fft2(reference_psf)

    while abs(gain - gain0) > gain_tolerance:

        # calculate the psf in the difference image to convolve masks
        # not a simple convolution of the two PSF's; see the paper for details
        difference_zero_point = gain / np.sqrt(science_std ** 2 + reference_std ** 2 * gain ** 2)
        denominator = science_std ** 2 * abs(reference_psf_fft) ** 2
        denominator += reference_std ** 2 * gain ** 2 * abs(science_psf_fft) ** 2
        difference_psf_fft = gain * science_psf_fft * reference_psf_fft / (difference_zero_point * np.sqrt(denominator))

        # convolve masks with difference psf to mask all pixels within a psf radius
        # this is important to prevent convolutions of saturated pixels from affecting the fit
        science_mask_convolved = np.fft.ifft2(difference_psf_fft * np.fft.fft2(science_mask))
        science_mask_convolved[science_mask_convolved > mask_tolerance] = 1
        science_mask_convolved = np.real(science_mask_convolved).astype(int)
        reference_mask_convolved = np.fft.ifft2(difference_psf_fft * np.fft.fft2(reference_mask))
        reference_mask_convolved[reference_mask_convolved > mask_tolerance] = 1
        reference_mask_convolved = np.real(reference_mask_convolved).astype(int)

        # do the convolutions on the images
        denominator = science_std ** 2 * abs(reference_psf_fft) ** 2
        denominator += gain ** 2 * reference_std ** 2 * abs(science_psf_fft) ** 2

        science_convolved_image_fft = reference_psf_fft * science_image_fft / np.sqrt(denominator)
        reference_convolved_image_fft = science_psf_fft * reference_image_fft / np.sqrt(denominator)

        science_convolved_image = np.real(np.fft.ifft2(science_convolved_image_fft))
        reference_convolved_image = np.real(np.fft.ifft2(reference_convolved_image_fft))

        # remove power of 2 padding
        science_convolved_image = science_convolved_image[: old_size[0], : old_size[1]]
        reference_convolved_image = reference_convolved_image[: old_size[0], : old_size[1]]
        science_mask_convolved = science_mask_convolved[: old_size[0], : old_size[1]]
        reference_mask_convolved = reference_mask_convolved[: old_size[0], : old_size[1]]

        # do a linear robust regression between convolved images
        gain0 = gain
        sigma = sigma_cut
        x, y = join_images(science_convolved_image, science_mask_convolved, reference_convolved_image, 
                           reference_mask_convolved, sigma, min_elements, use_pixels, show)
        while (x.size < min_elements) or (y.size < min_elements):
            sigma -= 0.5
            x, y = join_images(science_convolved_image, science_mask_convolved, reference_convolved_image, 
                               reference_mask_convolved, sigma, min_elements, use_pixels, show)
            if sigma == 0.:
                break
        robust_fit = stats.RLM(y, x).fit()
        parameters = robust_fit.params
        gain = parameters[0]
        gain1 = np.median(y / x)
        if show:
            xfit = np.arange(np.max(x))
            plt.plot(xfit, gain*xfit, label='gain')
            plt.plot(xfit, gain1*xfit, label='gain1')
            plt.legend()
            raw_input('Press enter to continue to next iteration')

        if i == max_iterations:
            break
        i += 1
        print('Iteration {0}:'.format(i))
        print('Gain = {0}'.format(gain))

    print('Fit done in {} iterations'.format(i))

    return gain<|MERGE_RESOLUTION|>--- conflicted
+++ resolved
@@ -1,14 +1,12 @@
 import numpy as np
 import scipy.ndimage
 import statsmodels.api as stats
-<<<<<<< HEAD
 import astropy
 from astropy.io import fits
 from distutils.version import LooseVersion
-=======
 import matplotlib.pyplot as plt
 import sep
->>>>>>> 1810ea28
+
 
 def make_mask(image, saturation, input_mask=''):
     """Make a pixel mask that marks saturated pixels; optionally join with input_mask"""
@@ -74,8 +72,6 @@
         fits.writeto(output_name.replace('.fits', '.back.fits'), median, overwrite=True)
         fits.writeto(output_name.replace('.fits', '.std.fits'), std, overwrite=True)
 
-
-
     return std, median
 
 
@@ -98,7 +94,7 @@
     return interpolated_image
 
 
-def join_images(science_raw, science_mask, reference_raw, reference_mask, sigma_cut, min_elements, use_pixels=False, show=False):
+def join_images(science_raw, science_mask, reference_raw, reference_mask, sigma_cut, use_pixels=False, show=False):
     """Join two images to fittable vectors"""
 
     science = np.ma.array(science_raw, mask=science_mask, copy=True)
@@ -164,7 +160,7 @@
 
     if value == 'median':
         constant = np.median(data)
-    elif value == 'zero':
+    else:
         constant = 0.
     n = 0
     defecit = [0, 0]
@@ -241,12 +237,13 @@
         # do a linear robust regression between convolved images
         gain0 = gain
         sigma = sigma_cut
+
         x, y = join_images(science_convolved_image, science_mask_convolved, reference_convolved_image, 
-                           reference_mask_convolved, sigma, min_elements, use_pixels, show)
+                           reference_mask_convolved, sigma, use_pixels, show)
         while (x.size < min_elements) or (y.size < min_elements):
             sigma -= 0.5
             x, y = join_images(science_convolved_image, science_mask_convolved, reference_convolved_image, 
-                               reference_mask_convolved, sigma, min_elements, use_pixels, show)
+                               reference_mask_convolved, sigma, use_pixels, show)
             if sigma == 0.:
                 break
         robust_fit = stats.RLM(y, x).fit()
@@ -258,7 +255,7 @@
             plt.plot(xfit, gain*xfit, label='gain')
             plt.plot(xfit, gain1*xfit, label='gain1')
             plt.legend()
-            raw_input('Press enter to continue to next iteration')
+            input('Press enter to continue to next iteration')
 
         if i == max_iterations:
             break
